--- conflicted
+++ resolved
@@ -9,11 +9,8 @@
 import * as tf from '@tensorflow/tfjs-node'
 ```
 
-<<<<<<< HEAD
+
 当从这个包导入 TensorFlow.js 时，您导入的模块将由 TensorFlow C 二进制文件加速并在 CPU 上运行。CPU 上的 TensorFlow 使用硬件加速来加速内部的线性代数运算。
-=======
-当从这个包导入 TensorFlow.js 时，你导入的模块将由 TensorFlow C 二进制文件加速并在 CPU 上运行。CPU 上的 TensorFlow 使用硬件加速来加速内部的线性代数运算。
->>>>>>> ba5c1453
 
 此软件包适用于支持 TensorFlow 的 Linux，Windows 和 Mac 平台。
 
