--- conflicted
+++ resolved
@@ -1,1055 +1,4 @@
 {
-<<<<<<< HEAD
- "cells": [
-  {
-   "cell_type": "markdown",
-   "metadata": {
-    "colab_type": "text",
-    "id": "s_qNSzzyaCbD"
-   },
-   "source": [
-    "##### Copyright 2019 The TensorFlow Authors."
-   ]
-  },
-  {
-   "cell_type": "code",
-   "execution_count": null,
-   "metadata": {
-    "cellView": "form",
-    "colab": {},
-    "colab_type": "code",
-    "id": "jmjh290raIky"
-   },
-   "outputs": [],
-   "source": [
-    "#@title Licensed under the Apache License, Version 2.0 (the \"License\");\n",
-    "# you may not use this file except in compliance with the License.\n",
-    "# You may obtain a copy of the License at\n",
-    "#\n",
-    "# https://www.apache.org/licenses/LICENSE-2.0\n",
-    "#\n",
-    "# Unless required by applicable law or agreed to in writing, software\n",
-    "# distributed under the License is distributed on an \"AS IS\" BASIS,\n",
-    "# WITHOUT WARRANTIES OR CONDITIONS OF ANY KIND, either express or implied.\n",
-    "# See the License for the specific language governing permissions and\n",
-    "# limitations under the License."
-   ]
-  },
-  {
-   "cell_type": "markdown",
-   "metadata": {
-    "colab_type": "text",
-    "id": "J0Qjg6vuaHNt"
-   },
-   "source": [
-    "# Neural machine translation with attention"
-   ]
-  },
-  {
-   "cell_type": "markdown",
-   "metadata": {
-    "colab_type": "text",
-    "id": "AOpGoE2T-YXS"
-   },
-   "source": [
-    "<table class=\"tfo-notebook-buttons\" align=\"left\">\n",
-    "  <td>\n",
-    "    <a target=\"_blank\" href=\"https://www.tensorflow.org/tutorials/text/nmt_with_attention\">\n",
-    "    <img src=\"https://www.tensorflow.org/images/tf_logo_32px.png\" />\n",
-    "    View on TensorFlow.org</a>\n",
-    "  </td>\n",
-    "  <td>\n",
-    "    <a target=\"_blank\" href=\"https://colab.research.google.com/github/borundev/docs/blob/develop/site/en/tutorials/text/nmt_with_attention.ipynb\">\n",
-    "    <img src=\"https://www.tensorflow.org/images/colab_logo_32px.png\" />\n",
-    "    Run in Google Colab</a>\n",
-    "  </td>\n",
-    "  <td>\n",
-    "    <a target=\"_blank\" href=\"https://github.com/borundev/docs/blob/develop/site/en/tutorials/text/nmt_with_attention.ipynb\">\n",
-    "    <img src=\"https://www.tensorflow.org/images/GitHub-Mark-32px.png\" />\n",
-    "    View source on GitHub</a>\n",
-    "  </td>\n",
-    "  <td>\n",
-    "    <a href=\"https://storage.googleapis.com/tensorflow_docs/docs/site/en/tutorials/text/nmt_with_attention.ipynb\"><img src=\"https://www.tensorflow.org/images/download_logo_32px.png\" />Download notebook</a>\n",
-    "  </td>\n",
-    "</table>"
-   ]
-  },
-  {
-   "cell_type": "markdown",
-   "metadata": {
-    "colab_type": "text",
-    "id": "CiwtNgENbx2g"
-   },
-   "source": [
-    "This notebook trains a sequence to sequence (seq2seq) model for Spanish to English translation. This is an advanced example that assumes some knowledge of sequence to sequence models.\n",
-    "\n",
-    "After training the model in this notebook, you will be able to input a Spanish sentence, such as *\"¿todavia estan en casa?\"*, and return the English translation: *\"are you still at home?\"*\n",
-    "\n",
-    "The translation quality is reasonable for a toy example, but the generated attention plot is perhaps more interesting. This shows which parts of the input sentence has the model's attention while translating:\n",
-    "\n",
-    "<img src=\"https://tensorflow.org/images/spanish-english.png\" alt=\"spanish-english attention plot\">\n",
-    "\n",
-    "Note: This example takes approximately 10 minutes to run on a single P100 GPU."
-   ]
-  },
-  {
-   "cell_type": "code",
-   "execution_count": null,
-   "metadata": {
-    "colab": {},
-    "colab_type": "code",
-    "id": "tnxXKDjq3jEL"
-   },
-   "outputs": [],
-   "source": [
-    "import tensorflow as tf\n",
-    "\n",
-    "import matplotlib.pyplot as plt\n",
-    "import matplotlib.ticker as ticker\n",
-    "from sklearn.model_selection import train_test_split\n",
-    "\n",
-    "import unicodedata\n",
-    "import re\n",
-    "import numpy as np\n",
-    "import os\n",
-    "import io\n",
-    "import time"
-   ]
-  },
-  {
-   "cell_type": "markdown",
-   "metadata": {
-    "colab_type": "text",
-    "id": "wfodePkj3jEa"
-   },
-   "source": [
-    "## Download and prepare the dataset\n",
-    "\n",
-    "We'll use a language dataset provided by http://www.manythings.org/anki/. This dataset contains language translation pairs in the format:\n",
-    "\n",
-    "```\n",
-    "May I borrow this book?\t¿Puedo tomar prestado este libro?\n",
-    "```\n",
-    "\n",
-    "There are a variety of languages available, but we'll use the English-Spanish dataset. For convenience, we've hosted a copy of this dataset on Google Cloud, but you can also download your own copy. After downloading the dataset, here are the steps we'll take to prepare the data:\n",
-    "\n",
-    "1. Add a *start* and *end* token to each sentence.\n",
-    "2. Clean the sentences by removing special characters.\n",
-    "3. Create a word index and reverse word index (dictionaries mapping from word → id and id → word).\n",
-    "4. Pad each sentence to a maximum length."
-   ]
-  },
-  {
-   "cell_type": "code",
-   "execution_count": null,
-   "metadata": {
-    "colab": {},
-    "colab_type": "code",
-    "id": "kRVATYOgJs1b"
-   },
-   "outputs": [],
-   "source": [
-    "# Download the file\n",
-    "path_to_zip = tf.keras.utils.get_file(\n",
-    "    'spa-eng.zip', origin='http://storage.googleapis.com/download.tensorflow.org/data/spa-eng.zip',\n",
-    "    extract=True)\n",
-    "\n",
-    "path_to_file = os.path.dirname(path_to_zip)+\"/spa-eng/spa.txt\""
-   ]
-  },
-  {
-   "cell_type": "code",
-   "execution_count": null,
-   "metadata": {
-    "colab": {},
-    "colab_type": "code",
-    "id": "rd0jw-eC3jEh"
-   },
-   "outputs": [],
-   "source": [
-    "# Converts the unicode file to ascii\n",
-    "def unicode_to_ascii(s):\n",
-    "  return ''.join(c for c in unicodedata.normalize('NFD', s)\n",
-    "      if unicodedata.category(c) != 'Mn')\n",
-    "\n",
-    "\n",
-    "def preprocess_sentence(w):\n",
-    "  w = unicode_to_ascii(w.lower().strip())\n",
-    "\n",
-    "  # creating a space between a word and the punctuation following it\n",
-    "  # eg: \"he is a boy.\" => \"he is a boy .\"\n",
-    "  # Reference:- https://stackoverflow.com/questions/3645931/python-padding-punctuation-with-white-spaces-keeping-punctuation\n",
-    "  w = re.sub(r\"([?.!,¿])\", r\" \\1 \", w)\n",
-    "  w = re.sub(r'[\" \"]+', \" \", w)\n",
-    "\n",
-    "  # replacing everything with space except (a-z, A-Z, \".\", \"?\", \"!\", \",\")\n",
-    "  w = re.sub(r\"[^a-zA-Z?.!,¿]+\", \" \", w)\n",
-    "\n",
-    "  w = w.strip()\n",
-    "\n",
-    "  # adding a start and an end token to the sentence\n",
-    "  # so that the model know when to start and stop predicting.\n",
-    "  w = '<start> ' + w + ' <end>'\n",
-    "  return w"
-   ]
-  },
-  {
-   "cell_type": "code",
-   "execution_count": null,
-   "metadata": {
-    "colab": {},
-    "colab_type": "code",
-    "id": "opI2GzOt479E"
-   },
-   "outputs": [],
-   "source": [
-    "en_sentence = u\"May I borrow this book?\"\n",
-    "sp_sentence = u\"¿Puedo tomar prestado este libro?\"\n",
-    "print(preprocess_sentence(en_sentence))\n",
-    "print(preprocess_sentence(sp_sentence).encode('utf-8'))"
-   ]
-  },
-  {
-   "cell_type": "code",
-   "execution_count": null,
-   "metadata": {
-    "colab": {},
-    "colab_type": "code",
-    "id": "OHn4Dct23jEm"
-   },
-   "outputs": [],
-   "source": [
-    "# 1. Remove the accents\n",
-    "# 2. Clean the sentences\n",
-    "# 3. Return word pairs in the format: [ENGLISH, SPANISH]\n",
-    "def create_dataset(path, num_examples):\n",
-    "  lines = io.open(path, encoding='UTF-8').read().strip().split('\\n')\n",
-    "\n",
-    "  word_pairs = [[preprocess_sentence(w) for w in l.split('\\t')]  for l in lines[:num_examples]]\n",
-    "\n",
-    "  return zip(*word_pairs)"
-   ]
-  },
-  {
-   "cell_type": "code",
-   "execution_count": null,
-   "metadata": {
-    "colab": {},
-    "colab_type": "code",
-    "id": "cTbSbBz55QtF"
-   },
-   "outputs": [],
-   "source": [
-    "en, sp = create_dataset(path_to_file, None)\n",
-    "print(en[-1])\n",
-    "print(sp[-1])"
-   ]
-  },
-  {
-   "cell_type": "code",
-   "execution_count": null,
-   "metadata": {
-    "colab": {},
-    "colab_type": "code",
-    "id": "bIOn8RCNDJXG"
-   },
-   "outputs": [],
-   "source": [
-    "def tokenize(lang):\n",
-    "  lang_tokenizer = tf.keras.preprocessing.text.Tokenizer(\n",
-    "      filters='')\n",
-    "  lang_tokenizer.fit_on_texts(lang)\n",
-    "\n",
-    "  tensor = lang_tokenizer.texts_to_sequences(lang)\n",
-    "\n",
-    "  tensor = tf.keras.preprocessing.sequence.pad_sequences(tensor,\n",
-    "                                                         padding='post')\n",
-    "\n",
-    "  return tensor, lang_tokenizer"
-   ]
-  },
-  {
-   "cell_type": "code",
-   "execution_count": null,
-   "metadata": {
-    "colab": {},
-    "colab_type": "code",
-    "id": "eAY9k49G3jE_"
-   },
-   "outputs": [],
-   "source": [
-    "def load_dataset(path, num_examples=None):\n",
-    "  # creating cleaned input, output pairs\n",
-    "  targ_lang, inp_lang = create_dataset(path, num_examples)\n",
-    "\n",
-    "  input_tensor, inp_lang_tokenizer = tokenize(inp_lang)\n",
-    "  target_tensor, targ_lang_tokenizer = tokenize(targ_lang)\n",
-    "\n",
-    "  return input_tensor, target_tensor, inp_lang_tokenizer, targ_lang_tokenizer"
-   ]
-  },
-  {
-   "cell_type": "markdown",
-   "metadata": {
-    "colab_type": "text",
-    "id": "GOi42V79Ydlr"
-   },
-   "source": [
-    "### Limit the size of the dataset to experiment faster (optional)\n",
-    "\n",
-    "Training on the complete dataset of >100,000 sentences will take a long time. To train faster, we can limit the size of the dataset to 30,000 sentences (of course, translation quality degrades with less data):"
-   ]
-  },
-  {
-   "cell_type": "code",
-   "execution_count": null,
-   "metadata": {
-    "colab": {},
-    "colab_type": "code",
-    "id": "cnxC7q-j3jFD"
-   },
-   "outputs": [],
-   "source": [
-    "# Try experimenting with the size of that dataset\n",
-    "num_examples = 30000\n",
-    "input_tensor, target_tensor, inp_lang, targ_lang = load_dataset(path_to_file, num_examples)\n",
-    "\n",
-    "# Calculate max_length of the target tensors\n",
-    "max_length_targ, max_length_inp = target_tensor.shape[1], input_tensor.shape[1]"
-   ]
-  },
-  {
-   "cell_type": "code",
-   "execution_count": null,
-   "metadata": {
-    "colab": {},
-    "colab_type": "code",
-    "id": "4QILQkOs3jFG"
-   },
-   "outputs": [],
-   "source": [
-    "# Creating training and validation sets using an 80-20 split\n",
-    "input_tensor_train, input_tensor_val, target_tensor_train, target_tensor_val = train_test_split(input_tensor, target_tensor, test_size=0.2)\n",
-    "\n",
-    "# Show length\n",
-    "print(len(input_tensor_train), len(target_tensor_train), len(input_tensor_val), len(target_tensor_val))"
-   ]
-  },
-  {
-   "cell_type": "code",
-   "execution_count": null,
-   "metadata": {
-    "colab": {},
-    "colab_type": "code",
-    "id": "lJPmLZGMeD5q"
-   },
-   "outputs": [],
-   "source": [
-    "def convert(lang, tensor):\n",
-    "  for t in tensor:\n",
-    "    if t!=0:\n",
-    "      print (\"%d ----> %s\" % (t, lang.index_word[t]))"
-   ]
-  },
-  {
-   "cell_type": "code",
-   "execution_count": null,
-   "metadata": {
-    "colab": {},
-    "colab_type": "code",
-    "id": "VXukARTDd7MT"
-   },
-   "outputs": [],
-   "source": [
-    "print (\"Input Language; index to word mapping\")\n",
-    "convert(inp_lang, input_tensor_train[0])\n",
-    "print ()\n",
-    "print (\"Target Language; index to word mapping\")\n",
-    "convert(targ_lang, target_tensor_train[0])"
-   ]
-  },
-  {
-   "cell_type": "markdown",
-   "metadata": {
-    "colab_type": "text",
-    "id": "rgCLkfv5uO3d"
-   },
-   "source": [
-    "### Create a tf.data dataset"
-   ]
-  },
-  {
-   "cell_type": "code",
-   "execution_count": null,
-   "metadata": {
-    "colab": {},
-    "colab_type": "code",
-    "id": "TqHsArVZ3jFS"
-   },
-   "outputs": [],
-   "source": [
-    "BUFFER_SIZE = len(input_tensor_train)\n",
-    "BATCH_SIZE = 64\n",
-    "steps_per_epoch = len(input_tensor_train)//BATCH_SIZE\n",
-    "embedding_dim = 256\n",
-    "units = 1024\n",
-    "vocab_inp_size = len(inp_lang.word_index)+1\n",
-    "vocab_tar_size = len(targ_lang.word_index)+1\n",
-    "\n",
-    "dataset = tf.data.Dataset.from_tensor_slices((input_tensor_train, target_tensor_train)).shuffle(BUFFER_SIZE)\n",
-    "dataset = dataset.batch(BATCH_SIZE, drop_remainder=True)"
-   ]
-  },
-  {
-   "cell_type": "code",
-   "execution_count": null,
-   "metadata": {
-    "colab": {},
-    "colab_type": "code",
-    "id": "qc6-NK1GtWQt"
-   },
-   "outputs": [],
-   "source": [
-    "example_input_batch, example_target_batch = next(iter(dataset))\n",
-    "example_input_batch.shape, example_target_batch.shape"
-   ]
-  },
-  {
-   "cell_type": "markdown",
-   "metadata": {
-    "colab_type": "text",
-    "id": "TNfHIF71ulLu"
-   },
-   "source": [
-    "## Write the encoder and decoder model\n",
-    "\n",
-    "Implement an encoder-decoder model with attention which you can read about in the TensorFlow [Neural Machine Translation (seq2seq) tutorial](https://github.com/tensorflow/nmt). This example uses a more recent set of APIs. This notebook implements the [attention equations](https://github.com/tensorflow/nmt#background-on-the-attention-mechanism) from the seq2seq tutorial. The following diagram shows that each input words is assigned a weight by the attention mechanism which is then used by the decoder to predict the next word in the sentence. The below picture and formulas are an example of attention mechanism from [Luong's paper](https://arxiv.org/abs/1508.04025v5). \n",
-    "\n",
-    "<img src=\"https://www.tensorflow.org/images/seq2seq/attention_mechanism.jpg\" width=\"500\" alt=\"attention mechanism\">\n",
-    "\n",
-    "The input is put through an encoder model which gives us the encoder output of shape *(batch_size, max_length, hidden_size)* and the encoder hidden state of shape *(batch_size, hidden_size)*.\n",
-    "\n",
-    "Here are the equations that are implemented:\n",
-    "\n",
-    "<img src=\"https://www.tensorflow.org/images/seq2seq/attention_equation_0.jpg\" alt=\"attention equation 0\" width=\"800\">\n",
-    "<img src=\"https://www.tensorflow.org/images/seq2seq/attention_equation_1.jpg\" alt=\"attention equation 1\" width=\"800\">\n",
-    "\n",
-    "This tutorial uses [Bahdanau attention](https://arxiv.org/pdf/1409.0473.pdf) for the encoder. Let's decide on notation before writing the simplified form:\n",
-    "\n",
-    "* FC = Fully connected (dense) layer\n",
-    "* EO = Encoder output\n",
-    "* H = hidden state\n",
-    "* X = input to the decoder\n",
-    "\n",
-    "And the pseudo-code:\n",
-    "\n",
-    "* `score = FC(tanh(FC(EO) + FC(H)))`\n",
-    "* `attention weights = softmax(score, axis = 1)`. Softmax by default is applied on the last axis but here we want to apply it on the *1st axis*, since the shape of score is *(batch_size, max_length, hidden_size)*. `Max_length` is the length of our input. Since we are trying to assign a weight to each input, softmax should be applied on that axis.\n",
-    "* `context vector = sum(attention weights * EO, axis = 1)`. Same reason as above for choosing axis as 1.\n",
-    "* `embedding output` = The input to the decoder X is passed through an embedding layer.\n",
-    "* `merged vector = concat(embedding output, context vector)`\n",
-    "* This merged vector is then given to the GRU\n",
-    "\n",
-    "The shapes of all the vectors at each step have been specified in the comments in the code:"
-   ]
-  },
-  {
-   "cell_type": "code",
-   "execution_count": null,
-   "metadata": {
-    "colab": {},
-    "colab_type": "code",
-    "id": "2K55fjwtGqmP"
-   },
-   "outputs": [],
-   "source": [
-    "# We use Keras's masking features to mask out padded values. \n",
-    "# We will also use this mask in the attention layer to put attention on padded values to zero.\n",
-    "# This requires Functional API as of writing\n",
-    "\n",
-    "MASK_ZERO=True\n",
-    "\n",
-    "x_inp=tf.keras.layers.Input(shape=(max_length_inp,))\n",
-    "hidden_inp=tf.keras.layers.Input(shape=(units,))\n",
-    "x=tf.keras.layers.Embedding(vocab_inp_size, embedding_dim, mask_zero=MASK_ZERO)(x_inp)\n",
-    "x1,x2=tf.keras.layers.GRU(units,\n",
-    "                                   return_sequences=True,\n",
-    "                                   return_state=True,\n",
-    "                                   recurrent_initializer='glorot_uniform')(x)\n",
-    "encoder=tf.keras.Model(inputs=[x_inp, hidden_inp],outputs=[x1,x2])"
-   ]
-  },
-  {
-   "cell_type": "code",
-   "execution_count": null,
-   "metadata": {
-    "colab": {},
-    "colab_type": "code",
-    "id": "wKNPDBMKGqmk"
-   },
-   "outputs": [],
-   "source": [
-    "from types import MethodType\n",
-    "def initialize_hidden_state(self):\n",
-    "    return tf.zeros((self.batch_sz, self.enc_units))\n",
-    "encoder.initialize_hidden_state=MethodType(initialize_hidden_state,encoder)\n",
-    "encoder.batch_sz=BATCH_SIZE\n",
-    "encoder.enc_units=units"
-   ]
-  },
-  {
-   "cell_type": "code",
-   "execution_count": null,
-   "metadata": {
-    "colab": {},
-    "colab_type": "code",
-    "id": "N9VUPneQGqmz"
-   },
-   "outputs": [],
-   "source": [
-    "\n",
-    "# sample input\n",
-    "sample_hidden = encoder.initialize_hidden_state()\n",
-    "sample_output, sample_hidden = encoder(example_input_batch,4)\n",
-    "print ('Encoder output shape: (batch size, sequence length, units) {}'.format(sample_output.shape))\n",
-    "print ('Encoder Hidden state shape: (batch size, units) {}'.format(sample_hidden.shape))"
-   ]
-  },
-  {
-   "cell_type": "code",
-   "execution_count": null,
-   "metadata": {
-    "colab": {},
-    "colab_type": "code",
-    "id": "umohpBN2OM94"
-   },
-   "outputs": [],
-   "source": [
-    "\n",
-    "class BahdanauAttention(tf.keras.layers.Layer):\n",
-    "  def __init__(self, units):\n",
-    "    super(BahdanauAttention, self).__init__()\n",
-    "    self.W1 = tf.keras.layers.Dense(units)\n",
-    "    self.W2 = tf.keras.layers.Dense(units)\n",
-    "    self.V = tf.keras.layers.Dense(1)\n",
-    "\n",
-    "  def call(self, query, values):\n",
-    "    # mask for input\n",
-    "    mask=values._keras_mask\n",
-    "    if mask is not None:\n",
-    "        mask = tf.expand_dims(mask,2)\n",
-    "\n",
-    "    # query hidden state shape == (batch_size, hidden size)\n",
-    "    # query_with_time_axis shape == (batch_size, 1, hidden size)\n",
-    "    # values shape == (batch_size, max_len, hidden size)\n",
-    "    # we are doing this to broadcast addition along the time axis to calculate the score\n",
-    "    query_with_time_axis = tf.expand_dims(query, 1)\n",
-    "\n",
-    "    # score shape == (batch_size, max_length, 1)\n",
-    "    # we get 1 at the last axis because we are applying score to self.V\n",
-    "    # the shape of the tensor before applying self.V is (batch_size, max_length, units)\n",
-    "    score = self.V(tf.nn.tanh(\n",
-    "        self.W1(query_with_time_axis) + self.W2(values)))\n",
-    "    if mask is not None:\n",
-    "        score=score-tf.float32.max*tf.cast(tf.math.logical_not(mask),dtype=score.dtype)\n",
-    "\n",
-    "    # attention_weights shape == (batch_size, max_length, 1)\n",
-    "    attention_weights = tf.nn.softmax(score, axis=1)\n",
-    "\n",
-    "    # context_vector shape after sum == (batch_size, hidden_size)\n",
-    "    context_vector = attention_weights * values\n",
-    "    context_vector = tf.reduce_sum(context_vector, axis=1)\n",
-    "\n",
-    "    return context_vector, attention_weights"
-   ]
-  },
-  {
-   "cell_type": "code",
-   "execution_count": null,
-   "metadata": {
-    "colab": {},
-    "colab_type": "code",
-    "id": "k534zTHiDjQU"
-   },
-   "outputs": [],
-   "source": [
-    "attention_layer = BahdanauAttention(10)\n",
-    "attention_result, attention_weights = attention_layer(sample_hidden, sample_output)\n",
-    "\n",
-    "print(\"Attention result shape: (batch size, units) {}\".format(attention_result.shape))\n",
-    "print(\"Attention weights shape: (batch_size, sequence_length, 1) {}\".format(attention_weights.shape))"
-   ]
-  },
-  {
-   "cell_type": "code",
-   "execution_count": null,
-   "metadata": {
-    "colab": {},
-    "colab_type": "code",
-    "id": "yJ_B3mhW3jFk"
-   },
-   "outputs": [],
-   "source": [
-    "class Decoder(tf.keras.Model):\n",
-    "  def __init__(self, vocab_size, embedding_dim, dec_units, batch_sz):\n",
-    "    super(Decoder, self).__init__()\n",
-    "    self.batch_sz = batch_sz\n",
-    "    self.dec_units = dec_units\n",
-    "    self.embedding = tf.keras.layers.Embedding(vocab_size, embedding_dim)\n",
-    "    self.gru = tf.keras.layers.GRU(self.dec_units,\n",
-    "                                   return_sequences=True,\n",
-    "                                   return_state=True,\n",
-    "                                   recurrent_initializer='glorot_uniform')\n",
-    "    self.fc = tf.keras.layers.Dense(vocab_size)\n",
-    "\n",
-    "    # used for attention\n",
-    "    self.attention = BahdanauAttention(self.dec_units)\n",
-    "\n",
-    "  def call(self, x, hidden, enc_output):\n",
-    "    # enc_output shape == (batch_size, max_length, hidden_size)\n",
-    "    context_vector, attention_weights = self.attention(hidden, enc_output)\n",
-    "\n",
-    "    # x shape after passing through embedding == (batch_size, 1, embedding_dim)\n",
-    "    x = self.embedding(x)\n",
-    "\n",
-    "    # x shape after concatenation == (batch_size, 1, embedding_dim + hidden_size)\n",
-    "    x = tf.concat([tf.expand_dims(context_vector, 1), x], axis=-1)\n",
-    "\n",
-    "    # passing the concatenated vector to the GRU\n",
-    "    output, state = self.gru(x)\n",
-    "\n",
-    "    # output shape == (batch_size * 1, hidden_size)\n",
-    "    output = tf.reshape(output, (-1, output.shape[2]))\n",
-    "\n",
-    "    # output shape == (batch_size, vocab)\n",
-    "    x = self.fc(output)\n",
-    "\n",
-    "    return x, state, attention_weights"
-   ]
-  },
-  {
-   "cell_type": "code",
-   "execution_count": null,
-   "metadata": {
-    "colab": {},
-    "colab_type": "code",
-    "id": "P5UY8wko3jFp"
-   },
-   "outputs": [],
-   "source": [
-    "decoder = Decoder(vocab_tar_size, embedding_dim, units, BATCH_SIZE)\n",
-    "\n",
-    "sample_decoder_output, _, attention_weights = decoder(tf.random.uniform((BATCH_SIZE, 1)),\n",
-    "                                      sample_hidden, sample_output)\n",
-    "\n",
-    "print ('Decoder output shape: (batch_size, vocab size) {}'.format(sample_decoder_output.shape))"
-   ]
-  },
-  {
-   "cell_type": "code",
-   "execution_count": null,
-   "metadata": {
-    "colab": {},
-    "colab_type": "code",
-    "id": "PkNwmyDZHMPn"
-   },
-   "outputs": [],
-   "source": [
-    "import seaborn as sns\n",
-    "sns.heatmap(attention_weights[:,:,0])"
-   ]
-  },
-  {
-   "cell_type": "markdown",
-   "metadata": {
-    "colab_type": "text",
-    "id": "_ch_71VbIRfK"
-   },
-   "source": [
-    "## Define the optimizer and the loss function"
-   ]
-  },
-  {
-   "cell_type": "code",
-   "execution_count": null,
-   "metadata": {
-    "colab": {},
-    "colab_type": "code",
-    "id": "WmTHr5iV3jFr"
-   },
-   "outputs": [],
-   "source": [
-    "optimizer = tf.keras.optimizers.Adam()\n",
-    "loss_object = tf.keras.losses.SparseCategoricalCrossentropy(\n",
-    "    from_logits=True, reduction='none')\n",
-    "\n",
-    "def loss_function(real, pred):\n",
-    "  mask = tf.math.logical_not(tf.math.equal(real, 0))\n",
-    "  loss_ = loss_object(real, pred)\n",
-    "\n",
-    "  mask = tf.cast(mask, dtype=loss_.dtype)\n",
-    "  loss_ *= mask\n",
-    "\n",
-    "  return tf.reduce_mean(loss_)"
-   ]
-  },
-  {
-   "cell_type": "markdown",
-   "metadata": {
-    "colab_type": "text",
-    "id": "DMVWzzsfNl4e"
-   },
-   "source": [
-    "## Checkpoints (Object-based saving)"
-   ]
-  },
-  {
-   "cell_type": "code",
-   "execution_count": null,
-   "metadata": {
-    "colab": {},
-    "colab_type": "code",
-    "id": "Zj8bXQTgNwrF"
-   },
-   "outputs": [],
-   "source": [
-    "checkpoint_dir = './training_checkpoints'\n",
-    "checkpoint_prefix = os.path.join(checkpoint_dir, \"ckpt\")\n",
-    "checkpoint = tf.train.Checkpoint(optimizer=optimizer,\n",
-    "                                 encoder=encoder,\n",
-    "                                 decoder=decoder)"
-   ]
-  },
-  {
-   "cell_type": "markdown",
-   "metadata": {
-    "colab_type": "text",
-    "id": "hpObfY22IddU"
-   },
-   "source": [
-    "## Training\n",
-    "\n",
-    "1. Pass the *input* through the *encoder* which return *encoder output* and the *encoder hidden state*.\n",
-    "2. The encoder output, encoder hidden state and the decoder input (which is the *start token*) is passed to the decoder.\n",
-    "3. The decoder returns the *predictions* and the *decoder hidden state*.\n",
-    "4. The decoder hidden state is then passed back into the model and the predictions are used to calculate the loss.\n",
-    "5. Use *teacher forcing* to decide the next input to the decoder.\n",
-    "6. *Teacher forcing* is the technique where the *target word* is passed as the *next input* to the decoder.\n",
-    "7. The final step is to calculate the gradients and apply it to the optimizer and backpropagate."
-   ]
-  },
-  {
-   "cell_type": "code",
-   "execution_count": null,
-   "metadata": {
-    "colab": {},
-    "colab_type": "code",
-    "id": "sC9ArXSsVfqn"
-   },
-   "outputs": [],
-   "source": [
-    "@tf.function\n",
-    "def train_step(inp, targ, enc_hidden):\n",
-    "  loss = 0\n",
-    "\n",
-    "  with tf.GradientTape() as tape:\n",
-    "    enc_output, enc_hidden = encoder(inp, enc_hidden)\n",
-    "\n",
-    "    dec_hidden = enc_hidden\n",
-    "\n",
-    "    dec_input = tf.expand_dims([targ_lang.word_index['<start>']] * BATCH_SIZE, 1)\n",
-    "\n",
-    "    # Teacher forcing - feeding the target as the next input\n",
-    "    for t in range(1, targ.shape[1]):\n",
-    "      # passing enc_output to the decoder\n",
-    "      predictions, dec_hidden, _ = decoder(dec_input, dec_hidden, enc_output)\n",
-    "\n",
-    "      loss += loss_function(targ[:, t], predictions)\n",
-    "\n",
-    "      # using teacher forcing\n",
-    "      dec_input = tf.expand_dims(targ[:, t], 1)\n",
-    "\n",
-    "  batch_loss = (loss / int(targ.shape[1]))\n",
-    "\n",
-    "  variables = encoder.trainable_variables + decoder.trainable_variables\n",
-    "\n",
-    "  gradients = tape.gradient(loss, variables)\n",
-    "\n",
-    "  optimizer.apply_gradients(zip(gradients, variables))\n",
-    "\n",
-    "  return batch_loss"
-   ]
-  },
-  {
-   "cell_type": "code",
-   "execution_count": null,
-   "metadata": {
-    "colab": {},
-    "colab_type": "code",
-    "id": "ddefjBMa3jF0"
-   },
-   "outputs": [],
-   "source": [
-    "EPOCHS = 10\n",
-    "\n",
-    "for epoch in range(EPOCHS):\n",
-    "  start = time.time()\n",
-    "\n",
-    "  enc_hidden = encoder.initialize_hidden_state()\n",
-    "  total_loss = 0\n",
-    "\n",
-    "  for (batch, (inp, targ)) in enumerate(dataset.take(steps_per_epoch)):\n",
-    "    batch_loss = train_step(inp, targ, enc_hidden)\n",
-    "    total_loss += batch_loss\n",
-    "\n",
-    "    if batch % 100 == 0:\n",
-    "      print('Epoch {} Batch {} Loss {:.4f}'.format(epoch + 1,\n",
-    "                                                   batch,\n",
-    "                                                   batch_loss.numpy()))\n",
-    "  # saving (checkpoint) the model every 2 epochs\n",
-    "  if (epoch + 1) % 2 == 0:\n",
-    "    checkpoint.save(file_prefix = checkpoint_prefix)\n",
-    "\n",
-    "  print('Epoch {} Loss {:.4f}'.format(epoch + 1,\n",
-    "                                      total_loss / steps_per_epoch))\n",
-    "  print('Time taken for 1 epoch {} sec\\n'.format(time.time() - start))"
-   ]
-  },
-  {
-   "cell_type": "markdown",
-   "metadata": {
-    "colab_type": "text",
-    "id": "mU3Ce8M6I3rz"
-   },
-   "source": [
-    "## Translate\n",
-    "\n",
-    "* The evaluate function is similar to the training loop, except we don't use *teacher forcing* here. The input to the decoder at each time step is its previous predictions along with the hidden state and the encoder output.\n",
-    "* Stop predicting when the model predicts the *end token*.\n",
-    "* And store the *attention weights for every time step*.\n",
-    "\n",
-    "Note: The encoder output is calculated only once for one input."
-   ]
-  },
-  {
-   "cell_type": "code",
-   "execution_count": null,
-   "metadata": {
-    "colab": {},
-    "colab_type": "code",
-    "id": "EbQpyYs13jF_"
-   },
-   "outputs": [],
-   "source": [
-    "def evaluate(sentence):\n",
-    "  attention_plot = np.zeros((max_length_targ, max_length_inp))\n",
-    "\n",
-    "  sentence = preprocess_sentence(sentence)\n",
-    "\n",
-    "  inputs = [inp_lang.word_index[i] for i in sentence.split(' ')]\n",
-    "  inputs = tf.keras.preprocessing.sequence.pad_sequences([inputs],\n",
-    "                                                         maxlen=max_length_inp,\n",
-    "                                                         padding='post')\n",
-    "  inputs = tf.convert_to_tensor(inputs)\n",
-    "\n",
-    "  result = ''\n",
-    "\n",
-    "  hidden = [tf.zeros((1, units))]\n",
-    "  enc_out, enc_hidden = encoder(inputs, hidden)\n",
-    "\n",
-    "  dec_hidden = enc_hidden\n",
-    "  dec_input = tf.expand_dims([targ_lang.word_index['<start>']], 0)\n",
-    "\n",
-    "  for t in range(max_length_targ):\n",
-    "    predictions, dec_hidden, attention_weights = decoder(dec_input,\n",
-    "                                                         dec_hidden,\n",
-    "                                                         enc_out)\n",
-    "\n",
-    "    # storing the attention weights to plot later on\n",
-    "    attention_weights = tf.reshape(attention_weights, (-1, ))\n",
-    "    attention_plot[t] = attention_weights.numpy()\n",
-    "\n",
-    "    predicted_id = tf.argmax(predictions[0]).numpy()\n",
-    "\n",
-    "    result += targ_lang.index_word[predicted_id] + ' '\n",
-    "\n",
-    "    if targ_lang.index_word[predicted_id] == '<end>':\n",
-    "      return result, sentence, attention_plot\n",
-    "\n",
-    "    # the predicted ID is fed back into the model\n",
-    "    dec_input = tf.expand_dims([predicted_id], 0)\n",
-    "\n",
-    "  return result, sentence, attention_plot"
-   ]
-  },
-  {
-   "cell_type": "code",
-   "execution_count": null,
-   "metadata": {
-    "colab": {},
-    "colab_type": "code",
-    "id": "s5hQWlbN3jGF"
-   },
-   "outputs": [],
-   "source": [
-    "# function for plotting the attention weights\n",
-    "def plot_attention(attention, sentence, predicted_sentence):\n",
-    "  fig = plt.figure(figsize=(10,10))\n",
-    "  ax = fig.add_subplot(1, 1, 1)\n",
-    "  ax.matshow(attention, cmap='viridis')\n",
-    "\n",
-    "  fontdict = {'fontsize': 14}\n",
-    "\n",
-    "  ax.set_xticklabels([''] + sentence, fontdict=fontdict, rotation=90)\n",
-    "  ax.set_yticklabels([''] + predicted_sentence, fontdict=fontdict)\n",
-    "\n",
-    "  ax.xaxis.set_major_locator(ticker.MultipleLocator(1))\n",
-    "  ax.yaxis.set_major_locator(ticker.MultipleLocator(1))\n",
-    "\n",
-    "  plt.show()"
-   ]
-  },
-  {
-   "cell_type": "code",
-   "execution_count": null,
-   "metadata": {
-    "colab": {},
-    "colab_type": "code",
-    "id": "sl9zUHzg3jGI"
-   },
-   "outputs": [],
-   "source": [
-    "def translate(sentence):\n",
-    "  result, sentence, attention_plot = evaluate(sentence)\n",
-    "\n",
-    "  print('Input: %s' % (sentence))\n",
-    "  print('Predicted translation: {}'.format(result))\n",
-    "\n",
-    "  attention_plot = attention_plot[:len(result.split(' ')), :len(sentence.split(' '))]\n",
-    "  plot_attention(attention_plot, sentence.split(' '), result.split(' '))"
-   ]
-  },
-  {
-   "cell_type": "markdown",
-   "metadata": {
-    "colab_type": "text",
-    "id": "n250XbnjOaqP"
-   },
-   "source": [
-    "## Restore the latest checkpoint and test"
-   ]
-  },
-  {
-   "cell_type": "code",
-   "execution_count": null,
-   "metadata": {
-    "colab": {},
-    "colab_type": "code",
-    "id": "UJpT9D5_OgP6"
-   },
-   "outputs": [],
-   "source": [
-    "# restoring the latest checkpoint in checkpoint_dir\n",
-    "checkpoint.restore(tf.train.latest_checkpoint(checkpoint_dir))"
-   ]
-  },
-  {
-   "cell_type": "code",
-   "execution_count": null,
-   "metadata": {
-    "colab": {},
-    "colab_type": "code",
-    "id": "WrAM0FDomq3E"
-   },
-   "outputs": [],
-   "source": [
-    "translate(u'hace mucho frio aqui.')"
-   ]
-  },
-  {
-   "cell_type": "code",
-   "execution_count": null,
-   "metadata": {
-    "colab": {},
-    "colab_type": "code",
-    "id": "zSx2iM36EZQZ"
-   },
-   "outputs": [],
-   "source": [
-    "translate(u'esta es mi vida.')"
-   ]
-  },
-  {
-   "cell_type": "code",
-   "execution_count": null,
-   "metadata": {
-    "colab": {},
-    "colab_type": "code",
-    "id": "A3LLCx3ZE0Ls"
-   },
-   "outputs": [],
-   "source": [
-    "translate(u'¿todavia estan en casa?')"
-   ]
-  },
-  {
-   "cell_type": "code",
-   "execution_count": null,
-   "metadata": {
-    "colab": {},
-    "colab_type": "code",
-    "id": "DUQVLVqUE1YW"
-   },
-   "outputs": [],
-   "source": [
-    "# wrong translation\n",
-    "translate(u'trata de averiguarlo.')"
-   ]
-  },
-  {
-   "cell_type": "markdown",
-   "metadata": {
-    "colab_type": "text",
-    "id": "RTe5P5ioMJwN"
-   },
-   "source": [
-    "## Next steps\n",
-    "\n",
-    "* [Download a different dataset](http://www.manythings.org/anki/) to experiment with translations, for example, English to German, or English to French.\n",
-    "* Experiment with training on a larger dataset, or using more epochs\n"
-   ]
-  }
- ],
- "metadata": {
-  "accelerator": "GPU",
-  "colab": {
-   "collapsed_sections": [],
-   "name": "nmt_with_attention.ipynb",
-   "private_outputs": true,
-   "provenance": [],
-   "toc_visible": true
-  },
-  "kernelspec": {
-   "display_name": "Python 3",
-   "language": "python",
-   "name": "python3"
-  },
-  "language_info": {
-   "codemirror_mode": {
-    "name": "ipython",
-    "version": 3
-   },
-   "file_extension": ".py",
-   "mimetype": "text/x-python",
-   "name": "python",
-   "nbconvert_exporter": "python",
-   "pygments_lexer": "ipython3",
-   "version": "3.6.9"
-  }
- },
- "nbformat": 4,
- "nbformat_minor": 0
-=======
   "cells": [
     {
       "cell_type": "markdown",
@@ -2050,5 +999,4 @@
   },
   "nbformat": 4,
   "nbformat_minor": 0
->>>>>>> 9727d0fb
 }