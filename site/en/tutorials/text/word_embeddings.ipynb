--- conflicted
+++ resolved
@@ -1,5 +1,4 @@
 {
-<<<<<<< HEAD
  "cells": [
   {
    "cell_type": "markdown",
@@ -13,7 +12,7 @@
   },
   {
    "cell_type": "code",
-   "execution_count": null,
+   "execution_count": 0,
    "metadata": {
     "cellView": "form",
     "colab": {},
@@ -130,7 +129,7 @@
   },
   {
    "cell_type": "code",
-   "execution_count": null,
+   "execution_count": 0,
    "metadata": {
     "colab": {},
     "colab_type": "code",
@@ -150,7 +149,7 @@
   },
   {
    "cell_type": "code",
-   "execution_count": null,
+   "execution_count": 0,
    "metadata": {
     "colab": {},
     "colab_type": "code",
@@ -182,7 +181,7 @@
   },
   {
    "cell_type": "code",
-   "execution_count": null,
+   "execution_count": 0,
    "metadata": {
     "colab": {},
     "colab_type": "code",
@@ -209,7 +208,7 @@
   },
   {
    "cell_type": "code",
-   "execution_count": null,
+   "execution_count": 0,
    "metadata": {
     "colab": {},
     "colab_type": "code",
@@ -235,7 +234,7 @@
   },
   {
    "cell_type": "code",
-   "execution_count": null,
+   "execution_count": 0,
    "metadata": {
     "colab": {},
     "colab_type": "code",
@@ -281,7 +280,7 @@
   },
   {
    "cell_type": "code",
-   "execution_count": null,
+   "execution_count": 0,
    "metadata": {
     "colab": {},
     "colab_type": "code",
@@ -309,7 +308,7 @@
   },
   {
    "cell_type": "code",
-   "execution_count": null,
+   "execution_count": 0,
    "metadata": {
     "colab": {},
     "colab_type": "code",
@@ -333,7 +332,7 @@
   },
   {
    "cell_type": "code",
-   "execution_count": null,
+   "execution_count": 0,
    "metadata": {
     "colab": {},
     "colab_type": "code",
@@ -360,7 +359,7 @@
   },
   {
    "cell_type": "code",
-   "execution_count": null,
+   "execution_count": 0,
    "metadata": {
     "colab": {},
     "colab_type": "code",
@@ -396,7 +395,7 @@
   },
   {
    "cell_type": "code",
-   "execution_count": null,
+   "execution_count": 0,
    "metadata": {
     "colab": {},
     "colab_type": "code",
@@ -428,7 +427,7 @@
   },
   {
    "cell_type": "code",
-   "execution_count": null,
+   "execution_count": 0,
    "metadata": {
     "colab": {},
     "colab_type": "code",
@@ -458,7 +457,7 @@
   },
   {
    "cell_type": "code",
-   "execution_count": null,
+   "execution_count": 0,
    "metadata": {
     "colab": {},
     "colab_type": "code",
@@ -511,7 +510,7 @@
   },
   {
    "cell_type": "code",
-   "execution_count": null,
+   "execution_count": 0,
    "metadata": {
     "colab": {},
     "colab_type": "code",
@@ -536,7 +535,7 @@
   },
   {
    "cell_type": "code",
-   "execution_count": null,
+   "execution_count": 0,
    "metadata": {
     "colab": {},
     "colab_type": "code",
@@ -549,7 +548,7 @@
   },
   {
    "cell_type": "code",
-   "execution_count": null,
+   "execution_count": 0,
    "metadata": {
     "colab": {},
     "colab_type": "code",
@@ -584,7 +583,7 @@
   },
   {
    "cell_type": "code",
-   "execution_count": null,
+   "execution_count": 0,
    "metadata": {
     "colab": {},
     "colab_type": "code",
@@ -650,17 +649,6 @@
     "\n",
     "* To learn more about text classification (including the overall workflow, and if you're curious about when to use embeddings vs one-hot encodings) we recommend this practical text classification [guide](https://developers.google.com/machine-learning/guides/text-classification/step-2-5)."
    ]
-  },
-  {
-   "cell_type": "code",
-   "execution_count": null,
-   "metadata": {
-    "colab": {},
-    "colab_type": "code",
-    "id": "zGrJ8sVW_m_a"
-   },
-   "outputs": [],
-   "source": []
   }
  ],
  "metadata": {
@@ -691,688 +679,5 @@
   }
  },
  "nbformat": 4,
- "nbformat_minor": 4
-=======
-  "nbformat": 4,
-  "nbformat_minor": 0,
-  "metadata": {
-    "accelerator": "GPU",
-    "colab": {
-      "name": "word_embeddings.ipynb",
-      "provenance": [],
-      "private_outputs": true,
-      "collapsed_sections": [],
-      "toc_visible": true
-    },
-    "kernelspec": {
-      "display_name": "Python 3",
-      "language": "python",
-      "name": "python3"
-    },
-    "language_info": {
-      "codemirror_mode": {
-        "name": "ipython",
-        "version": 3
-      },
-      "file_extension": ".py",
-      "mimetype": "text/x-python",
-      "name": "python",
-      "nbconvert_exporter": "python",
-      "pygments_lexer": "ipython3",
-      "version": "3.7.4"
-    }
-  },
-  "cells": [
-    {
-      "cell_type": "markdown",
-      "metadata": {
-        "colab_type": "text",
-        "id": "GE91qWZkm8ZQ"
-      },
-      "source": [
-        "##### Copyright 2019 The TensorFlow Authors."
-      ]
-    },
-    {
-      "cell_type": "code",
-      "metadata": {
-        "cellView": "form",
-        "colab_type": "code",
-        "id": "YS3NA-i6nAFC",
-        "colab": {}
-      },
-      "source": [
-        "#@title Licensed under the Apache License, Version 2.0 (the \"License\");\n",
-        "# you may not use this file except in compliance with the License.\n",
-        "# You may obtain a copy of the License at\n",
-        "#\n",
-        "# https://www.apache.org/licenses/LICENSE-2.0\n",
-        "#\n",
-        "# Unless required by applicable law or agreed to in writing, software\n",
-        "# distributed under the License is distributed on an \"AS IS\" BASIS,\n",
-        "# WITHOUT WARRANTIES OR CONDITIONS OF ANY KIND, either express or implied.\n",
-        "# See the License for the specific language governing permissions and\n",
-        "# limitations under the License."
-      ],
-      "execution_count": 0,
-      "outputs": []
-    },
-    {
-      "cell_type": "markdown",
-      "metadata": {
-        "colab_type": "text",
-        "id": "7SN5USFEIIK3"
-      },
-      "source": [
-        "# Word embeddings"
-      ]
-    },
-    {
-      "cell_type": "markdown",
-      "metadata": {
-        "colab_type": "text",
-        "id": "Aojnnc7sXrab"
-      },
-      "source": [
-        "<table class=\"tfo-notebook-buttons\" align=\"left\">\n",
-        "  <td>\n",
-        "    <a target=\"_blank\" href=\"https://www.tensorflow.org/tutorials/text/word_embeddings\">\n",
-        "    <img src=\"https://www.tensorflow.org/images/tf_logo_32px.png\" />\n",
-        "    View on TensorFlow.org</a>\n",
-        "  </td>\n",
-        "  <td>\n",
-        "    <a target=\"_blank\" href=\"https://colab.research.google.com/github/tensorflow/docs/blob/master/site/en/tutorials/text/word_embeddings.ipynb\">\n",
-        "    <img src=\"https://www.tensorflow.org/images/colab_logo_32px.png\" />\n",
-        "    Run in Google Colab</a>\n",
-        "  </td>\n",
-        "  <td>\n",
-        "    <a target=\"_blank\" href=\"https://github.com/tensorflow/docs/blob/master/site/en/tutorials/text/word_embeddings.ipynb\">\n",
-        "    <img src=\"https://www.tensorflow.org/images/GitHub-Mark-32px.png\" />\n",
-        "    View source on GitHub</a>\n",
-        "  </td>\n",
-        "  <td>\n",
-        "    <a href=\"https://storage.googleapis.com/tensorflow_docs/docs/site/en/tutorials/text/word_embeddings.ipynb\"><img src=\"https://www.tensorflow.org/images/download_logo_32px.png\" />Download notebook</a>\n",
-        "  </td>\n",
-        "</table>"
-      ]
-    },
-    {
-      "cell_type": "markdown",
-      "metadata": {
-        "colab_type": "text",
-        "id": "Q6mJg1g3apaz"
-      },
-      "source": [
-        "This tutorial introduces word embeddings. It contains complete code to train word embeddings from scratch on a small dataset, and to visualize these embeddings using the [Embedding Projector](http://projector.tensorflow.org) (shown in the image below).\n",
-        "\n",
-        "<img src=\"https://github.com/tensorflow/docs/blob/master/site/en/tutorials/text/images/embedding.jpg?raw=1\" alt=\"Screenshot of the embedding projector\" width=\"400\"/>\n",
-        "\n",
-        "## Representing text as numbers\n",
-        "\n",
-        "Machine learning models take vectors (arrays of numbers) as input. When working with text, the first thing we must do come up with a strategy to convert strings to numbers (or to \"vectorize\" the text) before feeding it to the model. In this section, we will look at three strategies for doing so.\n",
-        "\n",
-        "### One-hot encodings\n",
-        "\n",
-        "As a first idea, we might \"one-hot\" encode each word in our vocabulary. Consider the sentence \"The cat sat on the mat\". The vocabulary (or unique words) in this sentence is (cat, mat, on, sat, the). To represent each word, we will create a zero vector with length equal to the vocabulary, then place a one in the index that corresponds to the word. This approach is shown in the following diagram.\n",
-        "\n",
-        "<img src=\"https://github.com/tensorflow/docs/blob/master/site/en/tutorials/text/images/one-hot.png?raw=1\" alt=\"Diagram of one-hot encodings\" width=\"400\" />\n",
-        "\n",
-        "To create a vector that contains the encoding of the sentence, we could then concatenate the one-hot vectors for each word.\n",
-        "\n",
-        "Key point: This approach is inefficient. A one-hot encoded vector is sparse (meaning, most indicices are zero). Imagine we have 10,000 words in the vocabulary. To one-hot encode each word, we would create a vector where 99.99% of the elements are zero.\n",
-        "\n",
-        "### Encode each word with a unique number\n",
-        "\n",
-        "A second approach we might try is to encode each word using a unique number. Continuing the example above, we could assign 1 to \"cat\", 2 to \"mat\", and so on. We could then encode the sentence \"The cat sat on the mat\" as a dense vector like [5, 1, 4, 3, 5, 2]. This appoach is efficient. Instead of a sparse vector, we now have a dense one (where all elements are full).\n",
-        "\n",
-        "There are two downsides to this approach, however:\n",
-        "\n",
-        "* The integer-encoding is arbitrary (it does not capture any relationship between words).\n",
-        "\n",
-        "* An integer-encoding can be challenging for a model to interpret. A linear classifier, for example, learns a single weight for each feature. Because there is no relationship between the similarity of any two words and the similarity of their encodings, this feature-weight combination is not meaningful.\n",
-        "\n",
-        "### Word embeddings\n",
-        "\n",
-        "Word embeddings give us a way to use an efficient, dense representation in which similar words have a similar encoding. Importantly, we do not have to specify this encoding by hand. An embedding is a dense vector of floating point values (the length of the vector is a parameter you specify). Instead of specifying the values for the embedding manually, they are trainable parameters (weights learned by the model during training, in the same way a model learns weights for a dense layer). It is common to see word embeddings that are 8-dimensional (for small datasets), up to 1024-dimensions when working with large datasets. A higher dimensional embedding can capture fine-grained relationships between words, but takes more data to learn.\n",
-        "\n",
-        "<img src=\"https://github.com/tensorflow/docs/blob/master/site/en/tutorials/text/images/embedding2.png?raw=1\" alt=\"Diagram of an embedding\" width=\"400\"/>\n",
-        "\n",
-        "Above is a diagram for a word embedding. Each word is represented as a 4-dimensional vector of floating point values. Another way to think of an embedding is as \"lookup table\". After these weights have been learned, we can encode each word by looking up the dense vector it corresponds to in the table."
-      ]
-    },
-    {
-      "cell_type": "markdown",
-      "metadata": {
-        "colab_type": "text",
-        "id": "SZUQErGewZxE"
-      },
-      "source": [
-        "## Setup"
-      ]
-    },
-    {
-      "cell_type": "code",
-      "metadata": {
-        "colab_type": "code",
-        "id": "SIXEk5ON5P7h",
-        "colab": {}
-      },
-      "source": [
-        "from __future__ import absolute_import, division, print_function, unicode_literals\n",
-        "\n",
-        "try:\n",
-        "  # %tensorflow_version only exists in Colab.\n",
-        "  %tensorflow_version 2.x\n",
-        "except Exception:\n",
-        "  pass\n",
-        "import tensorflow as tf"
-      ],
-      "execution_count": 0,
-      "outputs": []
-    },
-    {
-      "cell_type": "code",
-      "metadata": {
-        "colab_type": "code",
-        "id": "RutaI-Tpev3T",
-        "colab": {}
-      },
-      "source": [
-        "from tensorflow import keras\n",
-        "from tensorflow.keras import layers\n",
-        "\n",
-        "import tensorflow_datasets as tfds\n",
-        "tfds.disable_progress_bar()"
-      ],
-      "execution_count": 0,
-      "outputs": []
-    },
-    {
-      "cell_type": "markdown",
-      "metadata": {
-        "colab_type": "text",
-        "id": "eqBazMiVQkj1"
-      },
-      "source": [
-        "## Using the Embedding layer\n",
-        "\n",
-        "Keras makes it easy to use word embeddings. Let's take a look at the [Embedding](https://www.tensorflow.org/api_docs/python/tf/keras/layers/Embedding) layer.\n",
-        "\n",
-        "The Embedding layer can be understood as a lookup table that maps from integer indices (which stand for specific words) to dense vectors (their embeddings). The dimensionality (or width) of the embedding is a parameter you can experiment with to see what works well for your problem, much in the same way you would experiment with the number of neurons in a Dense layer.\n",
-        "\n"
-      ]
-    },
-    {
-      "cell_type": "code",
-      "metadata": {
-        "colab_type": "code",
-        "id": "-OjxLVrMvWUE",
-        "colab": {}
-      },
-      "source": [
-        "embedding_layer = layers.Embedding(1000, 5)"
-      ],
-      "execution_count": 0,
-      "outputs": []
-    },
-    {
-      "cell_type": "markdown",
-      "metadata": {
-        "colab_type": "text",
-        "id": "2dKKV1L2Rk7e"
-      },
-      "source": [
-        "\n",
-        "\n",
-        "When you create an Embedding layer, the weights for the embedding are randomly initialized (just like any other layer). During training, they are gradually adjusted via backpropagation. Once trained, the learned word embeddings will roughly encode similarities between words (as they were learned for the specific problem your model is trained on).\n",
-        "\n",
-        "If you pass an integer to an embedding layer, the result replaces each integer with the vector from the embedding table:"
-      ]
-    },
-    {
-      "cell_type": "code",
-      "metadata": {
-        "colab_type": "code",
-        "id": "0YUjPgP7w0PO",
-        "colab": {}
-      },
-      "source": [
-        "result = embedding_layer(tf.constant([1,2,3]))\n",
-        "result.numpy()"
-      ],
-      "execution_count": 0,
-      "outputs": []
-    },
-    {
-      "cell_type": "markdown",
-      "metadata": {
-        "colab_type": "text",
-        "id": "O4PC4QzsxTGx"
-      },
-      "source": [
-        "For text or sequence problems, the Embedding layer takes a 2D tensor of integers, of shape `(samples, sequence_length)`, where each entry is a sequence of integers. It can embed sequences of variable lengths. You could feed into the embedding layer above batches with shapes `(32, 10)` (batch of 32 sequences of length 10) or `(64, 15)` (batch of 64 sequences of length 15).\n",
-        "\n",
-        "The returned tensor has one more axis than the input, the embedding vectors are aligned along the new last axis. Pass it a `(2, 3)` input batch and the output is `(2, 3, N)`\n"
-      ]
-    },
-    {
-      "cell_type": "code",
-      "metadata": {
-        "colab_type": "code",
-        "id": "vwSYepRjyRGy",
-        "colab": {}
-      },
-      "source": [
-        "result = embedding_layer(tf.constant([[0,1,2],[3,4,5]]))\n",
-        "result.shape"
-      ],
-      "execution_count": 0,
-      "outputs": []
-    },
-    {
-      "cell_type": "markdown",
-      "metadata": {
-        "colab_type": "text",
-        "id": "WGQp2N92yOyB"
-      },
-      "source": [
-        "When given a batch of sequences as input, an embedding layer returns a 3D floating point tensor, of shape `(samples, sequence_length, embedding_dimensionality)`. To convert from this sequence of variable length to a fixed representation there are a variety of standard approaches. You could use an RNN, Attention, or pooling layer before passing it to a Dense layer. This tutorial uses pooling because it's simplest. The [Text Classification with an RNN](text_classification_rnn.ipynb) tutorial is a good next step."
-      ]
-    },
-    {
-      "cell_type": "markdown",
-      "metadata": {
-        "colab_type": "text",
-        "id": "aGicgV5qT0wh"
-      },
-      "source": [
-        "## Learning embeddings from scratch"
-      ]
-    },
-    {
-      "cell_type": "markdown",
-      "metadata": {
-        "colab_type": "text",
-        "id": "_Bh8B1TUT6mV"
-      },
-      "source": [
-        "In this tutorial you will train a sentiment classifier on IMDB movie reviews. In the process, the model will learn embeddings from scratch. We will use to a preprocessed dataset.\n",
-        "\n",
-        "To load a text dataset from scratch see the  [Loading text tutorial](../load_data/text.ipynb)."
-      ]
-    },
-    {
-      "cell_type": "code",
-      "metadata": {
-        "colab_type": "code",
-        "id": "yg6tyxPtp1TE",
-        "colab": {}
-      },
-      "source": [
-        "(train_data, test_data), info = tfds.load(\n",
-        "    'imdb_reviews/subwords8k', \n",
-        "    split = (tfds.Split.TRAIN, tfds.Split.TEST), \n",
-        "    with_info=True, as_supervised=True)"
-      ],
-      "execution_count": 0,
-      "outputs": []
-    },
-    {
-      "cell_type": "markdown",
-      "metadata": {
-        "colab_type": "text",
-        "id": "jjnBsFXaLVPL"
-      },
-      "source": [
-        "Get the encoder (`tfds.features.text.SubwordTextEncoder`), and have a quick look at the vocabulary. \n",
-        "\n",
-        "The \"\\_\" in the vocabulary represent spaces. Note how the vocabulary includes whole words (ending with \"\\_\") and partial words which it can use to build larger words:"
-      ]
-    },
-    {
-      "cell_type": "code",
-      "metadata": {
-        "colab_type": "code",
-        "id": "MYrsTgxhLBfl",
-        "colab": {}
-      },
-      "source": [
-        "encoder = info.features['text'].encoder\n",
-        "encoder.subwords[:20]"
-      ],
-      "execution_count": 0,
-      "outputs": []
-    },
-    {
-      "cell_type": "markdown",
-      "metadata": {
-        "colab_type": "text",
-        "id": "GwCTfSG63Qth"
-      },
-      "source": [
-        "Movie reviews can be different lengths. We will use the `padded_batch` method to standardize the lengths of the reviews."
-      ]
-    },
-    {
-      "cell_type": "code",
-      "metadata": {
-        "colab_type": "code",
-        "id": "LwSCxER_2Lef",
-        "colab": {}
-      },
-      "source": [
-        "padded_shapes = ([None],())\n",
-        "train_batches = train_data.shuffle(1000).padded_batch(10, padded_shapes = padded_shapes)\n",
-        "test_batches = test_data.shuffle(1000).padded_batch(10, padded_shapes = padded_shapes)"
-      ],
-      "execution_count": 0,
-      "outputs": []
-    },
-    {
-      "cell_type": "markdown",
-      "metadata": {
-        "colab_type": "text",
-        "id": "dF8ORMt2U9lj"
-      },
-      "source": [
-        "As imported, the text of reviews is integer-encoded (each integer represents a specific word or word-part in the vocabulary).\n",
-        "\n",
-        "Note the trailing zeros, because the batch is padded to the longest example."
-      ]
-    },
-    {
-      "cell_type": "code",
-      "metadata": {
-        "colab_type": "code",
-        "id": "Se-phCknsoan",
-        "colab": {}
-      },
-      "source": [
-        "train_batch, train_labels = next(iter(train_batches))\n",
-        "train_batch.numpy()"
-      ],
-      "execution_count": 0,
-      "outputs": []
-    },
-    {
-      "cell_type": "markdown",
-      "metadata": {
-        "colab_type": "text",
-        "id": "zI9_wLIiWO8Z"
-      },
-      "source": [
-        "### Create a simple model\n",
-        "\n",
-        "We will use the [Keras Sequential API](../../guide/keras) to define our model. In this case it is a \"Continuous bag of words\" style model.\n",
-        "\n",
-        "* Next the Embedding layer takes the integer-encoded vocabulary and looks up the embedding vector for each word-index. These vectors are learned as the model trains. The vectors add a dimension to the output array. The resulting dimensions are: `(batch, sequence, embedding)`.\n",
-        "\n",
-        "* Next, a GlobalAveragePooling1D layer returns a fixed-length output vector for each example by averaging over the sequence dimension. This allows the model to handle input of variable length, in the simplest way possible.\n",
-        "\n",
-        "* This fixed-length output vector is piped through a fully-connected (Dense) layer with 16 hidden units.\n",
-        "\n",
-        "* The last layer is densely connected with a single output node. Using the sigmoid activation function, this value is a float between 0 and 1, representing a probability (or confidence level) that the review is positive.\n",
-        "\n",
-        "Caution: This model doesn't use masking, so the zero-padding is used as part of the input, so the padding length may affect the output.  To fix this, see the [masking and padding guide](../../guide/keras/masking_and_padding)."
-      ]
-    },
-    {
-      "cell_type": "code",
-      "metadata": {
-        "colab_type": "code",
-        "id": "pHLcFtn5Wsqj",
-        "colab": {}
-      },
-      "source": [
-        "embedding_dim=16\n",
-        "\n",
-        "model = keras.Sequential([\n",
-        "  layers.Embedding(encoder.vocab_size, embedding_dim),\n",
-        "  layers.GlobalAveragePooling1D(),\n",
-        "  layers.Dense(16, activation='relu'),\n",
-        "  layers.Dense(1, activation='sigmoid')\n",
-        "])\n",
-        "\n",
-        "model.summary()"
-      ],
-      "execution_count": 0,
-      "outputs": []
-    },
-    {
-      "cell_type": "markdown",
-      "metadata": {
-        "colab_type": "text",
-        "id": "JjLNgKO7W2fe"
-      },
-      "source": [
-        "### Compile and train the model"
-      ]
-    },
-    {
-      "cell_type": "code",
-      "metadata": {
-        "colab_type": "code",
-        "id": "lCUgdP69Wzix",
-        "colab": {}
-      },
-      "source": [
-        "model.compile(optimizer='adam',\n",
-        "              loss='binary_crossentropy',\n",
-        "              metrics=['accuracy'])\n",
-        "\n",
-        "history = model.fit(\n",
-        "    train_batches,\n",
-        "    epochs=10,\n",
-        "    validation_data=test_batches, validation_steps=20)"
-      ],
-      "execution_count": 0,
-      "outputs": []
-    },
-    {
-      "cell_type": "markdown",
-      "metadata": {
-        "colab_type": "text",
-        "id": "LQjpKVYTXU-1"
-      },
-      "source": [
-        "With this approach our model reaches a validation accuracy of around 88% (note the model is overfitting, training accuracy is significantly higher)."
-      ]
-    },
-    {
-      "cell_type": "code",
-      "metadata": {
-        "colab_type": "code",
-        "id": "0D3OTmOT1z1O",
-        "colab": {}
-      },
-      "source": [
-        "import matplotlib.pyplot as plt\n",
-        "\n",
-        "history_dict = history.history\n",
-        "\n",
-        "acc = history_dict['accuracy']\n",
-        "val_acc = history_dict['val_accuracy']\n",
-        "loss = history_dict['loss']\n",
-        "val_loss = history_dict['val_loss']\n",
-        "\n",
-        "epochs = range(1, len(acc) + 1)\n",
-        "\n",
-        "plt.figure(figsize=(12,9))\n",
-        "plt.plot(epochs, loss, 'bo', label='Training loss')\n",
-        "plt.plot(epochs, val_loss, 'b', label='Validation loss')\n",
-        "plt.title('Training and validation loss')\n",
-        "plt.xlabel('Epochs')\n",
-        "plt.ylabel('Loss')\n",
-        "plt.legend()\n",
-        "plt.show()\n",
-        "\n",
-        "plt.figure(figsize=(12,9))\n",
-        "plt.plot(epochs, acc, 'bo', label='Training acc')\n",
-        "plt.plot(epochs, val_acc, 'b', label='Validation acc')\n",
-        "plt.title('Training and validation accuracy')\n",
-        "plt.xlabel('Epochs')\n",
-        "plt.ylabel('Accuracy')\n",
-        "plt.legend(loc='lower right')\n",
-        "plt.ylim((0.5,1))\n",
-        "plt.show()"
-      ],
-      "execution_count": 0,
-      "outputs": []
-    },
-    {
-      "cell_type": "markdown",
-      "metadata": {
-        "colab_type": "text",
-        "id": "KCoA6qwqP836"
-      },
-      "source": [
-        "## Retrieve the learned embeddings\n",
-        "\n",
-        "Next, let's retrieve the word embeddings learned during training. This will be a matrix of shape `(vocab_size, embedding-dimension)`."
-      ]
-    },
-    {
-      "cell_type": "code",
-      "metadata": {
-        "colab_type": "code",
-        "id": "t8WwbsXCXtpa",
-        "colab": {}
-      },
-      "source": [
-        "e = model.layers[0]\n",
-        "weights = e.get_weights()[0]\n",
-        "print(weights.shape) # shape: (vocab_size, embedding_dim)"
-      ],
-      "execution_count": 0,
-      "outputs": []
-    },
-    {
-      "cell_type": "markdown",
-      "metadata": {
-        "colab_type": "text",
-        "id": "J8MiCA77X8B8"
-      },
-      "source": [
-        "We will now write the weights to disk. To use the [Embedding Projector](http://projector.tensorflow.org), we will upload two files in tab separated format: a file of vectors (containing the embedding), and a file of meta data (containing the words)."
-      ]
-    },
-    {
-      "cell_type": "code",
-      "metadata": {
-        "colab_type": "code",
-        "id": "tG8wExJn_XsX",
-        "colab": {}
-      },
-      "source": [
-        "encoder = info.features['text'].encoder"
-      ],
-      "execution_count": 0,
-      "outputs": []
-    },
-    {
-      "cell_type": "code",
-      "metadata": {
-        "colab_type": "code",
-        "id": "GsjempweP9Lq",
-        "colab": {}
-      },
-      "source": [
-        "import io\n",
-        "\n",
-        "encoder = info.features['text'].encoder\n",
-        "\n",
-        "out_v = io.open('vecs.tsv', 'w', encoding='utf-8')\n",
-        "out_m = io.open('meta.tsv', 'w', encoding='utf-8')\n",
-        "\n",
-        "for num, word in enumerate(encoder.subwords):\n",
-        "  vec = weights[num+1] # skip 0, it's padding.\n",
-        "  out_m.write(word + \"\\n\")\n",
-        "  out_v.write('\\t'.join([str(x) for x in vec]) + \"\\n\")\n",
-        "out_v.close()\n",
-        "out_m.close()"
-      ],
-      "execution_count": 0,
-      "outputs": []
-    },
-    {
-      "cell_type": "markdown",
-      "metadata": {
-        "colab_type": "text",
-        "id": "JQyMZWyxYjMr"
-      },
-      "source": [
-        "If you are running this tutorial in [Colaboratory](https://colab.research.google.com), you can use the following snippet to download these files to your local machine (or use the file browser, *View -> Table of contents -> File browser*)."
-      ]
-    },
-    {
-      "cell_type": "code",
-      "metadata": {
-        "colab_type": "code",
-        "id": "-gFbbMmvYvhp",
-        "colab": {}
-      },
-      "source": [
-        "try:\n",
-        "  from google.colab import files\n",
-        "except ImportError:\n",
-        "   pass\n",
-        "else:\n",
-        "  files.download('vecs.tsv')\n",
-        "  files.download('meta.tsv')"
-      ],
-      "execution_count": 0,
-      "outputs": []
-    },
-    {
-      "cell_type": "markdown",
-      "metadata": {
-        "colab_type": "text",
-        "id": "PXLfFA54Yz-o"
-      },
-      "source": [
-        "## Visualize the embeddings\n",
-        "\n",
-        "To visualize our embeddings we will upload them to the embedding projector.\n",
-        "\n",
-        "Open the [Embedding Projector](http://projector.tensorflow.org/) (this can also run in a local TensorBoard instance).\n",
-        "\n",
-        "* Click on \"Load data\".\n",
-        "\n",
-        "* Upload the two files we created above: `vecs.tsv` and `meta.tsv`.\n",
-        "\n",
-        "The embeddings you have trained will now be displayed. You can search for words to find their closest neighbors. For example, try searching for \"beautiful\". You may see neighbors like \"wonderful\". \n",
-        "\n",
-        "Note: your results may be a bit different, depending on how weights were randomly initialized before training the embedding layer.\n",
-        "\n",
-        "Note: experimentally, you may be able to produce more interpretable embeddings by using a simpler model. Try deleting the `Dense(16)` layer, retraining the model, and visualizing the embeddings again.\n",
-        "\n",
-        "<img src=\"https://github.com/tensorflow/docs/blob/master/site/en/tutorials/text/images/embedding.jpg?raw=1\" alt=\"Screenshot of the embedding projector\" width=\"400\"/>\n"
-      ]
-    },
-    {
-      "cell_type": "markdown",
-      "metadata": {
-        "colab_type": "text",
-        "id": "iS_uMeMw3Xpj"
-      },
-      "source": [
-        "## Next steps\n"
-      ]
-    },
-    {
-      "cell_type": "markdown",
-      "metadata": {
-        "colab_type": "text",
-        "id": "BSgAZpwF5xF_"
-      },
-      "source": [
-        "This tutorial has shown you how to train and visualize word embeddings from scratch on a small dataset.\n",
-        "\n",
-        "* To learn about recurrent networks see the [Keras RNN Guide](../../guide/keras/rnn.ipynb).\n",
-        "\n",
-        "* To learn more about text classification (including the overall workflow, and if you're curious about when to use embeddings vs one-hot encodings) we recommend this practical text classification [guide](https://developers.google.com/machine-learning/guides/text-classification/step-2-5)."
-      ]
-    }
-  ]
->>>>>>> 1ff660d4
+ "nbformat_minor": 0
 }